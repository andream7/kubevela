/*
Copyright 2021 The KubeVela Authors.

Licensed under the Apache License, Version 2.0 (the "License");
you may not use this file except in compliance with the License.
You may obtain a copy of the License at

    http://www.apache.org/licenses/LICENSE-2.0

Unless required by applicable law or agreed to in writing, software
distributed under the License is distributed on an "AS IS" BASIS,
WITHOUT WARRANTIES OR CONDITIONS OF ANY KIND, either express or implied.
See the License for the specific language governing permissions and
limitations under the License.
*/

package stdlib

import (
	"embed"
	"fmt"
	"path/filepath"
	"strings"

	"cuelang.org/go/cue/build"
)

var (
<<<<<<< HEAD
	//go:embed pkgs op.cue
=======
	//go:embed pkgs op.cue ql.cue
>>>>>>> 47a565d0
	fs embed.FS
)

// GetPackages Get Stdlib packages
func GetPackages(tagTempl string) (map[string]string, error) {

	files, err := fs.ReadDir("pkgs")
	if err != nil {
		return nil, err
	}

	opBytes, err := fs.ReadFile("op.cue")
	if err != nil {
		return nil, err
	}

<<<<<<< HEAD
	pkgContent := string(opBytes) + "\n"
=======
	qlBytes, err := fs.ReadFile("ql.cue")
	if err != nil {
		return nil, err
	}

	opContent := string(opBytes) + "\n"
	qlContent := string(qlBytes) + "\n"
>>>>>>> 47a565d0
	for _, file := range files {
		body, err := fs.ReadFile("pkgs/" + file.Name())
		if err != nil {
			return nil, err
		}
		pkgContent := fmt.Sprintf("%s: {\n%s\n}\n", strings.TrimSuffix(file.Name(), ".cue"), string(body))
		opContent += pkgContent
		qlContent += pkgContent
	}

	return map[string]string{
		"vela/op": opContent + "\n" + tagTempl,
		"vela/ql": qlContent + "\n" + tagTempl,
	}, nil
}

// AddImportsFor install imports for build.Instance.
func AddImportsFor(inst *build.Instance, tagTempl string) error {
	pkgs, err := GetPackages(tagTempl)
	if err != nil {
		return err
	}
	for path, content := range pkgs {
		p := &build.Instance{
			PkgName:    filepath.Base(path),
			ImportPath: path,
		}
		if err := p.AddFile("-", content); err != nil {
			return err
		}
		inst.Imports = append(inst.Imports, p)
	}
	return nil
}<|MERGE_RESOLUTION|>--- conflicted
+++ resolved
@@ -26,11 +26,7 @@
 )
 
 var (
-<<<<<<< HEAD
-	//go:embed pkgs op.cue
-=======
 	//go:embed pkgs op.cue ql.cue
->>>>>>> 47a565d0
 	fs embed.FS
 )
 
@@ -47,9 +43,6 @@
 		return nil, err
 	}
 
-<<<<<<< HEAD
-	pkgContent := string(opBytes) + "\n"
-=======
 	qlBytes, err := fs.ReadFile("ql.cue")
 	if err != nil {
 		return nil, err
@@ -57,7 +50,6 @@
 
 	opContent := string(opBytes) + "\n"
 	qlContent := string(qlBytes) + "\n"
->>>>>>> 47a565d0
 	for _, file := range files {
 		body, err := fs.ReadFile("pkgs/" + file.Name())
 		if err != nil {
